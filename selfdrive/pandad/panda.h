#pragma once

#include <cstdint>
#include <ctime>
#include <functional>
#include <list>
#include <memory>
#include <optional>
#include <string>
#include <vector>

#include "cereal/gen/cpp/car.capnp.h"
#include "cereal/gen/cpp/log.capnp.h"
#include "panda/board/health.h"
#include "panda/board/can.h"
#include "selfdrive/pandad/panda_comms.h"

#define USB_TX_SOFT_LIMIT   (0x100U)
#define USBPACKET_MAX_SIZE  (0x40)

#define RECV_SIZE (0x4000U)

#define CAN_REJECTED_BUS_OFFSET   0xC0U
#define CAN_RETURNED_BUS_OFFSET 0x80U

#define PANDA_BUS_OFFSET 4

struct __attribute__((packed)) can_header {
  uint8_t reserved : 1;
  uint8_t bus : 3;
  uint8_t data_len_code : 4;
  uint8_t rejected : 1;
  uint8_t returned : 1;
  uint8_t extended : 1;
  uint32_t addr : 29;
  uint8_t checksum : 8;
};

struct can_frame {
  long address;
  std::string dat;
  long src;
};


class Panda {
private:
  std::unique_ptr<PandaCommsHandle> handle;

public:
  Panda(std::string serial="", uint32_t bus_offset=0);

  cereal::PandaState::PandaType hw_type = cereal::PandaState::PandaType::UNKNOWN;
  const uint32_t bus_offset;

  bool connected();
  bool comms_healthy();
  std::string hw_serial();

  // Static functions
  static std::vector<std::string> list(bool usb_only=false);

  // Panda functionality
  cereal::PandaState::PandaType get_hw_type();
  void set_safety_model(cereal::CarParams::SafetyModel safety_model, uint16_t safety_param=0U);
<<<<<<< HEAD
  void set_alternative_experience(uint16_t alternative_experience, uint16_t safety_param_sp=0U);
=======
  void set_alternative_experience(uint16_t alternative_experience);
  std::string serial_read(int port_number = 0);
  void set_uart_baud(int uart, int rate);
>>>>>>> d1042df6
  void set_fan_speed(uint16_t fan_speed);
  uint16_t get_fan_speed();
  void set_ir_pwr(uint16_t ir_pwr);
  std::optional<health_t> get_state();
  std::optional<can_health_t> get_can_state(uint16_t can_number);
  void set_loopback(bool loopback);
  std::optional<std::vector<uint8_t>> get_firmware_version();
  bool up_to_date();
  std::optional<std::string> get_serial();
  void set_power_saving(bool power_saving);
  void enable_deepsleep();
  void send_heartbeat(bool engaged, bool engaged_mads);
  void set_can_speed_kbps(uint16_t bus, uint16_t speed);
  void set_can_fd_auto(uint16_t bus, bool enabled);
  void set_data_speed_kbps(uint16_t bus, uint16_t speed);
  void set_canfd_non_iso(uint16_t bus, bool non_iso);
  void can_send(const capnp::List<cereal::CanData>::Reader &can_data_list);
  bool can_receive(std::vector<can_frame>& out_vec);
  void can_reset_communications();

protected:
  // for unit tests
  uint8_t receive_buffer[RECV_SIZE + sizeof(can_header) + 64];
  uint32_t receive_buffer_size = 0;

  Panda(uint32_t bus_offset) : bus_offset(bus_offset) {}
  void pack_can_buffer(const capnp::List<cereal::CanData>::Reader &can_data_list,
                         std::function<void(uint8_t *, size_t)> write_func);
  bool unpack_can_buffer(uint8_t *data, uint32_t &size, std::vector<can_frame> &out_vec);
  uint8_t calculate_checksum(uint8_t *data, uint32_t len);
};<|MERGE_RESOLUTION|>--- conflicted
+++ resolved
@@ -63,13 +63,9 @@
   // Panda functionality
   cereal::PandaState::PandaType get_hw_type();
   void set_safety_model(cereal::CarParams::SafetyModel safety_model, uint16_t safety_param=0U);
-<<<<<<< HEAD
   void set_alternative_experience(uint16_t alternative_experience, uint16_t safety_param_sp=0U);
-=======
-  void set_alternative_experience(uint16_t alternative_experience);
   std::string serial_read(int port_number = 0);
   void set_uart_baud(int uart, int rate);
->>>>>>> d1042df6
   void set_fan_speed(uint16_t fan_speed);
   uint16_t get_fan_speed();
   void set_ir_pwr(uint16_t ir_pwr);
