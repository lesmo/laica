--- conflicted
+++ resolved
@@ -1,9 +1,6 @@
 #!/usr/bin/env python3
+import os
 from openpilot.system.hardware import TICI
-<<<<<<< HEAD
-
-#
-=======
 from tinygrad.tensor import Tensor
 from tinygrad.dtype import dtypes
 if TICI:
@@ -11,11 +8,12 @@
   os.environ['QCOM'] = '1'
 else:
   os.environ['LLVM'] = '1'
->>>>>>> f90faf30
 import time
+import pickle
 import numpy as np
 import cereal.messaging as messaging
 from cereal import car, log
+from pathlib import Path
 from setproctitle import setproctitle
 from cereal.messaging import PubMaster, SubMaster
 from msgq.visionipc import VisionIpcClient, VisionStreamType, VisionBuf
@@ -33,18 +31,14 @@
 from openpilot.selfdrive.modeld.constants import ModelConstants
 from openpilot.selfdrive.modeld.models.commonmodel_pyx import DrivingModelFrame, CLContext
 
-from openpilot.sunnypilot.modeld_v2.meta_helper import load_meta_constants
-from openpilot.sunnypilot.modeld_v2.model_runner import ONNXRunner, TinygradRunner
 
 PROCESS_NAME = "selfdrive.modeld.modeld"
-
-<<<<<<< HEAD
-=======
+SEND_RAW_PRED = os.getenv('SEND_RAW_PRED')
+
 VISION_PKL_PATH = Path(__file__).parent / 'models/driving_vision_tinygrad.pkl'
 POLICY_PKL_PATH = Path(__file__).parent / 'models/driving_policy_tinygrad.pkl'
 VISION_METADATA_PATH = Path(__file__).parent / 'models/driving_vision_metadata.pkl'
 POLICY_METADATA_PATH = Path(__file__).parent / 'models/driving_policy_metadata.pkl'
->>>>>>> f90faf30
 
 class FrameMeta:
   frame_id: int = 0
@@ -62,37 +56,9 @@
   prev_desire: np.ndarray  # for tracking the rising edge of the pulse
 
   def __init__(self, context: CLContext):
-    try:
-      self.model_runner = TinygradRunner() if TICI else ONNXRunner()
-    except Exception as e:
-      cloudlog.exception(f"Failed to initialize model runner: {str(e)}")
-
-    buffer_length = 5 if self.model_runner.is_20hz else 2
-    self.frames = {'input_imgs': DrivingModelFrame(context, buffer_length), 'big_input_imgs': DrivingModelFrame(context, buffer_length)}
+    self.frames = {'input_imgs': DrivingModelFrame(context), 'big_input_imgs': DrivingModelFrame(context)}
     self.prev_desire = np.zeros(ModelConstants.DESIRE_LEN, dtype=np.float32)
-    if self.model_runner.is_20hz:
-      self.full_features_20Hz = np.zeros((ModelConstants.FULL_HISTORY_BUFFER_LEN, ModelConstants.FEATURE_LEN), dtype=np.float32)
-      self.desire_20Hz = np.zeros((ModelConstants.FULL_HISTORY_BUFFER_LEN + 1, ModelConstants.DESIRE_LEN), dtype=np.float32)
-
-<<<<<<< HEAD
-    # img buffers are managed in openCL transform code
-    self.numpy_inputs = {}
-
-    for key, shape in self.model_runner.input_shapes.items():
-      if key not in self.frames: # Managed by opencl
-        self.numpy_inputs[key] = np.zeros(shape, dtype=np.float32)
-
-    self.parser = Parser()
-
-    if self.model_runner.is_20hz:
-      net_output_size = self.model_runner.model_metadata['output_shapes']['outputs'][1]
-      self.output = np.zeros(net_output_size, dtype=np.float32)
-
-      num_elements = self.numpy_inputs['features_buffer'].shape[1]
-      step_size = int(-100 / num_elements)
-      self.full_features_20Hz_idxs = np.arange(step_size, step_size * (num_elements + 1), step_size)[::-1]
-      self.desire_reshape_dims = (self.numpy_inputs['desire'].shape[0], self.numpy_inputs['desire'].shape[1], -1, self.numpy_inputs['desire'].shape[2])
-=======
+
     # policy inputs
     self.numpy_inputs = {
       'desire': np.zeros((1, ModelConstants.FULL_HISTORY_BUFFER_LEN, ModelConstants.DESIRE_LEN), dtype=np.float32),
@@ -130,7 +96,6 @@
   def slice_outputs(self, model_outputs: np.ndarray, output_slices: dict[str, slice]) -> dict[str, np.ndarray]:
     parsed_model_outputs = {k: model_outputs[np.newaxis, v] for k,v in output_slices.items()}
     return parsed_model_outputs
->>>>>>> f90faf30
 
   def run(self, buf: VisionBuf, wbuf: VisionBuf, transform: np.ndarray, transform_wide: np.ndarray,
                 inputs: dict[str, np.ndarray], prepare_only: bool) -> dict[str, np.ndarray] | None:
@@ -139,26 +104,14 @@
     new_desire = np.where(inputs['desire'] - self.prev_desire > .99, inputs['desire'], 0)
     self.prev_desire[:] = inputs['desire']
 
-    if self.model_runner.is_20hz:
-      self.desire_20Hz[:-1] = self.desire_20Hz[1:]
-      self.desire_20Hz[-1] = new_desire
-      self.numpy_inputs['desire'][:] = self.desire_20Hz.reshape(self.desire_reshape_dims).max(axis=2)
-    else:
-      length = inputs['desire'].shape[0]
-      self.numpy_inputs['desire'][0, :-1] = self.numpy_inputs['desire'][0, 1:]
-      self.numpy_inputs['desire'][0, -1, :length] = new_desire[:length]
-
-    for key in self.numpy_inputs:
-      if key in inputs and key not in ['desire']:
-        self.numpy_inputs[key][:] = inputs[key]
-
+    self.numpy_inputs['desire'][0,:-1] = self.numpy_inputs['desire'][0,1:]
+    self.numpy_inputs['desire'][0,-1] = new_desire
+
+    self.numpy_inputs['traffic_convention'][:] = inputs['traffic_convention']
+    self.numpy_inputs['lateral_control_params'][:] = inputs['lateral_control_params']
     imgs_cl = {'input_imgs': self.frames['input_imgs'].prepare(buf, transform.flatten()),
                'big_input_imgs': self.frames['big_input_imgs'].prepare(wbuf, transform_wide.flatten())}
 
-<<<<<<< HEAD
-    # Prepare inputs using the model runner
-    self.model_runner.prepare_inputs(imgs_cl, self.numpy_inputs, self.frames)
-=======
     if TICI:
       # The imgs tensors are backed by opencl memory, only need init once
       for key in imgs_cl:
@@ -168,39 +121,10 @@
       for key in imgs_cl:
         frame_input = self.frames[key].buffer_from_cl(imgs_cl[key]).reshape(self.vision_input_shapes[key])
         self.vision_inputs[key] = Tensor(frame_input, dtype=dtypes.uint8).realize()
->>>>>>> f90faf30
 
     if prepare_only:
       return None
 
-<<<<<<< HEAD
-    # Run model inference
-    self.output = self.model_runner.run_model()
-    outputs = self.parser.parse_outputs(self.model_runner.slice_outputs(self.output))
-
-    if self.model_runner.is_20hz:
-      self.full_features_20Hz[:-1] = self.full_features_20Hz[1:]
-      self.full_features_20Hz[-1] = outputs['hidden_state'][0, :]
-      self.numpy_inputs['features_buffer'][:] = self.full_features_20Hz[self.full_features_20Hz_idxs]
-    else:
-      feature_len = outputs['hidden_state'].shape[1]
-      self.numpy_inputs['features_buffer'][0, :-1] = self.numpy_inputs['features_buffer'][0, 1:]
-      self.numpy_inputs['features_buffer'][0, -1, :feature_len] = outputs['hidden_state'][0, :feature_len]
-
-    if "desired_curvature" in outputs:
-      input_name_prev = None
-
-      if "prev_desired_curvs" in self.numpy_inputs.keys():
-        input_name_prev = 'prev_desired_curvs'
-      elif "prev_desired_curv" in self.numpy_inputs.keys():
-        input_name_prev = 'prev_desired_curv'
-
-      if input_name_prev is not None:
-        length = outputs['desired_curvature'][0].size
-        self.numpy_inputs[input_name_prev][0, :-length, 0] = self.numpy_inputs[input_name_prev][0, length:, 0]
-        self.numpy_inputs[input_name_prev][0, -length:, 0] = outputs['desired_curvature'][0]
-    return outputs
-=======
     self.vision_output = self.vision_run(**self.vision_inputs).numpy().flatten()
     vision_outputs_dict = self.parser.parse_vision_outputs(self.slice_outputs(self.vision_output, self.vision_output_slices))
 
@@ -219,7 +143,6 @@
       combined_outputs_dict['raw_pred'] = np.concatenate([self.vision_output.copy(), self.policy_output.copy()])
 
     return combined_outputs_dict
->>>>>>> f90faf30
 
 
 def main(demo=False):
@@ -329,6 +252,7 @@
     is_rhd = sm["driverMonitoringState"].isRHD
     frame_id = sm["roadCameraState"].frameId
     v_ego = max(sm["carState"].vEgo, 0.)
+    lateral_control_params = np.array([v_ego, steer_delay], dtype=np.float32)
     if sm.updated["liveCalibration"] and sm.seen['roadCameraState'] and sm.seen['deviceState']:
       device_from_calib_euler = np.array(sm["liveCalibration"].rpyCalib, dtype=np.float32)
       dc = DEVICE_CAMERAS[(str(sm['deviceState'].deviceType), str(sm['roadCameraState'].sensor))]
@@ -359,10 +283,8 @@
     inputs:dict[str, np.ndarray] = {
       'desire': vec_desire,
       'traffic_convention': traffic_convention,
-    }
-
-    if "lateral_control_params" in model.numpy_inputs.keys():
-      inputs['lateral_control_params'] = np.array([v_ego, steer_delay], dtype=np.float32)
+      'lateral_control_params': lateral_control_params,
+      }
 
     mt1 = time.perf_counter()
     model_output = model.run(buf_main, buf_extra, model_transform_main, model_transform_extra, inputs, prepare_only)
@@ -375,7 +297,7 @@
       posenet_send = messaging.new_message('cameraOdometry')
       fill_model_msg(drivingdata_send, modelv2_send, model_output, v_ego, steer_delay,
                      publish_state, meta_main.frame_id, meta_extra.frame_id, frame_id,
-                     frame_drop_ratio, meta_main.timestamp_eof, model_execution_time, live_calib_seen, load_meta_constants())
+                     frame_drop_ratio, meta_main.timestamp_eof, model_execution_time, live_calib_seen)
 
       desire_state = modelv2_send.modelV2.meta.desireState
       l_lane_change_prob = desire_state[log.Desire.laneChangeLeft]
