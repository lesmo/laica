--- conflicted
+++ resolved
@@ -17,11 +17,8 @@
     CLEAR_ON_ONROAD_TRANSITION
     CLEAR_ON_OFFROAD_TRANSITION
     DEVELOPMENT_ONLY
-<<<<<<< HEAD
+    CLEAR_ON_IGNITION_ON
     BACKUP
-=======
-    CLEAR_ON_IGNITION_ON
->>>>>>> c4b63cd4
     ALL
 
   cpdef enum ParamKeyType:
@@ -46,13 +43,8 @@
     ParamKeyType getKeyType(string) nogil
     optional[string] getKeyDefaultValue(string) nogil
     string getParamPath(string) nogil
-<<<<<<< HEAD
-    void clearAll(ParamKeyType)
-    vector[string] allKeys(ParamKeyType)
-=======
     void clearAll(ParamKeyFlag)
-    vector[string] allKeys()
->>>>>>> c4b63cd4
+    vector[string] allKeys(ParamKeyFlag)
 
 PYTHON_2_CPP = {
   (str, STRING): lambda v: v,
@@ -187,19 +179,14 @@
     cdef string key_bytes = ensure_bytes(key)
     return self.p.getParamPath(key_bytes).decode("utf-8")
 
-<<<<<<< HEAD
-  def all_keys(self, type=ParamKeyType.ALL):
-    return self.p.allKeys(type)
-=======
   def get_type(self, key):
     return self.p.getKeyType(self.check_key(key))
 
-  def all_keys(self):
-    return self.p.allKeys()
+  def all_keys(self, flag=ParamKeyFlag.ALL):
+    return self.p.allKeys(flag)
 
   def get_default_value(self, key):
     cdef string k = self.check_key(key)
     cdef ParamKeyType t = self.p.getKeyType(k)
     cdef optional[string] default = self.p.getKeyDefaultValue(k)
-    return self.cpp2python(t, default.value(), None, key) if default.has_value() else None
->>>>>>> c4b63cd4
+    return self.cpp2python(t, default.value(), None, key) if default.has_value() else None