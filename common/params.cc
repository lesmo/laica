#include "common/params.h"

#include <dirent.h>
#include <sys/file.h>

#include <algorithm>
#include <cassert>
#include <csignal>
#include <unordered_map>

#include "common/queue.h"
#include "common/swaglog.h"
#include "common/util.h"
#include "system/hardware/hw.h"

namespace {

volatile sig_atomic_t params_do_exit = 0;
void params_sig_handler(int signal) {
  params_do_exit = 1;
}

int fsync_dir(const std::string &path) {
  int result = -1;
  int fd = HANDLE_EINTR(open(path.c_str(), O_RDONLY, 0755));
  if (fd >= 0) {
    result = HANDLE_EINTR(fsync(fd));
    HANDLE_EINTR(close(fd));
  }
  return result;
}

bool create_params_path(const std::string &param_path, const std::string &key_path) {
  // Make sure params path exists
  if (!util::file_exists(param_path) && !util::create_directories(param_path, 0775)) {
    return false;
  }

  // See if the symlink exists, otherwise create it
  if (!util::file_exists(key_path)) {
    // 1) Create temp folder
    // 2) Symlink it to temp link
    // 3) Move symlink to <params>/d

    std::string tmp_path = param_path + "/.tmp_XXXXXX";
    // this should be OK since mkdtemp just replaces characters in place
    char *tmp_dir = mkdtemp((char *)tmp_path.c_str());
    if (tmp_dir == NULL) {
      return false;
    }

    std::string link_path = std::string(tmp_dir) + ".link";
    if (symlink(tmp_dir, link_path.c_str()) != 0) {
      return false;
    }

    // don't return false if it has been created by other
    if (rename(link_path.c_str(), key_path.c_str()) != 0 && errno != EEXIST) {
      return false;
    }
  }

  return true;
}

std::string ensure_params_path(const std::string &prefix, const std::string &path = {}) {
  std::string params_path = path.empty() ? Path::params() : path;
  if (!create_params_path(params_path, params_path + prefix)) {
    throw std::runtime_error(util::string_format(
        "Failed to ensure params path, errno=%d, path=%s, param_prefix=%s",
        errno, params_path.c_str(), prefix.c_str()));
  }
  return params_path;
}

class FileLock {
public:
  FileLock(const std::string &fn) {
    fd_ = HANDLE_EINTR(open(fn.c_str(), O_CREAT, 0775));
    if (fd_ < 0 || HANDLE_EINTR(flock(fd_, LOCK_EX)) < 0) {
      LOGE("Failed to lock file %s, errno=%d", fn.c_str(), errno);
    }
  }
  ~FileLock() { close(fd_); }

private:
  int fd_ = -1;
};

std::unordered_map<std::string, uint32_t> keys = {
    {"AccessToken", CLEAR_ON_MANAGER_START | DONT_LOG},
    {"AdbEnabled", PERSISTENT},
    {"AlwaysOnDM", PERSISTENT},
    {"ApiCache_Device", PERSISTENT},
    {"AssistNowToken", PERSISTENT},
    {"AthenadPid", PERSISTENT},
    {"AthenadUploadQueue", PERSISTENT},
    {"AthenadRecentlyViewedRoutes", PERSISTENT},
    {"BootCount", PERSISTENT},
    {"CalibrationParams", PERSISTENT},
    {"CameraDebugExpGain", CLEAR_ON_MANAGER_START},
    {"CameraDebugExpTime", CLEAR_ON_MANAGER_START},
    {"CarBatteryCapacity", PERSISTENT},
    {"CarParams", CLEAR_ON_MANAGER_START | CLEAR_ON_ONROAD_TRANSITION},
    {"CarParamsCache", CLEAR_ON_MANAGER_START},
    {"CarParamsPersistent", PERSISTENT},
    {"CarParamsPrevRoute", PERSISTENT},
    {"CompletedTrainingVersion", PERSISTENT},
    {"ControlsReady", CLEAR_ON_MANAGER_START | CLEAR_ON_ONROAD_TRANSITION},
    {"CurrentBootlog", PERSISTENT},
    {"CurrentRoute", CLEAR_ON_MANAGER_START | CLEAR_ON_ONROAD_TRANSITION},
    {"DisableLogging", CLEAR_ON_MANAGER_START | CLEAR_ON_ONROAD_TRANSITION},
    {"DisablePowerDown", PERSISTENT | BACKUP},
    {"DisableUpdates", PERSISTENT | BACKUP},
    {"DisengageOnAccelerator", PERSISTENT | BACKUP},
    {"DongleId", PERSISTENT},
    {"DoReboot", CLEAR_ON_MANAGER_START},
    {"DoShutdown", CLEAR_ON_MANAGER_START},
    {"DoUninstall", CLEAR_ON_MANAGER_START},
<<<<<<< HEAD
    {"ExperimentalLongitudinalEnabled", PERSISTENT | DEVELOPMENT_ONLY | BACKUP},
    {"ExperimentalMode", PERSISTENT | BACKUP},
    {"ExperimentalModeConfirmed", PERSISTENT | BACKUP},
=======
    {"ExperimentalLongitudinalEnabled", PERSISTENT | DEVELOPMENT_ONLY},
    {"ExperimentalMode", PERSISTENT},
    {"ExperimentalModeConfirmed", PERSISTENT},
    {"FirehoseMode", CLEAR_ON_MANAGER_START | CLEAR_ON_ONROAD_TRANSITION},
>>>>>>> 917b45af
    {"FirmwareQueryDone", CLEAR_ON_MANAGER_START | CLEAR_ON_ONROAD_TRANSITION},
    {"ForcePowerDown", PERSISTENT},
    {"GitBranch", PERSISTENT},
    {"GitCommit", PERSISTENT},
    {"GitCommitDate", PERSISTENT},
    {"GitDiff", PERSISTENT},
    {"GithubSshKeys", PERSISTENT | BACKUP},
    {"GithubUsername", PERSISTENT | BACKUP},
    {"GitRemote", PERSISTENT},
    {"GsmApn", PERSISTENT | BACKUP},
    {"GsmMetered", PERSISTENT | BACKUP},
    {"GsmRoaming", PERSISTENT | BACKUP},
    {"HardwareSerial", PERSISTENT},
    {"HasAcceptedTerms", PERSISTENT},
    {"InstallDate", PERSISTENT},
    {"IsDriverViewEnabled", CLEAR_ON_MANAGER_START},
    {"IsEngaged", PERSISTENT},
    {"IsLdwEnabled", PERSISTENT | BACKUP},
    {"IsMetric", PERSISTENT | BACKUP},
    {"IsOffroad", CLEAR_ON_MANAGER_START},
    {"IsOnroad", PERSISTENT},
    {"IsRhdDetected", PERSISTENT},
    {"IsReleaseBranch", CLEAR_ON_MANAGER_START},
    {"IsTakingSnapshot", CLEAR_ON_MANAGER_START},
    {"IsTestedBranch", CLEAR_ON_MANAGER_START},
    {"JoystickDebugMode", CLEAR_ON_MANAGER_START | CLEAR_ON_OFFROAD_TRANSITION},
    {"LanguageSetting", PERSISTENT | BACKUP},
    {"LastAthenaPingTime", CLEAR_ON_MANAGER_START},
    {"LastGPSPosition", PERSISTENT},
    {"LastManagerExitReason", CLEAR_ON_MANAGER_START},
    {"LastOffroadStatusPacket", CLEAR_ON_MANAGER_START | CLEAR_ON_OFFROAD_TRANSITION},
    {"LastPowerDropDetected", CLEAR_ON_MANAGER_START},
    {"LastUpdateException", CLEAR_ON_MANAGER_START},
    {"LastUpdateTime", PERSISTENT},
    {"LiveParameters", PERSISTENT},
    {"LiveTorqueParameters", PERSISTENT | DONT_LOG},
    {"LocationFilterInitialState", PERSISTENT},
    {"LongitudinalManeuverMode", CLEAR_ON_MANAGER_START | CLEAR_ON_OFFROAD_TRANSITION},
    {"LongitudinalPersonality", PERSISTENT | BACKUP},
    {"NetworkMetered", PERSISTENT},
    {"ObdMultiplexingChanged", CLEAR_ON_MANAGER_START | CLEAR_ON_ONROAD_TRANSITION},
    {"ObdMultiplexingEnabled", CLEAR_ON_MANAGER_START | CLEAR_ON_ONROAD_TRANSITION},
    {"Offroad_BadNvme", CLEAR_ON_MANAGER_START},
    {"Offroad_CarUnrecognized", CLEAR_ON_MANAGER_START | CLEAR_ON_ONROAD_TRANSITION},
    {"Offroad_ConnectivityNeeded", CLEAR_ON_MANAGER_START},
    {"Offroad_ConnectivityNeededPrompt", CLEAR_ON_MANAGER_START},
    {"Offroad_IsTakingSnapshot", CLEAR_ON_MANAGER_START},
    {"Offroad_NeosUpdate", CLEAR_ON_MANAGER_START},
    {"Offroad_NoFirmware", CLEAR_ON_MANAGER_START | CLEAR_ON_ONROAD_TRANSITION},
    {"Offroad_Recalibration", CLEAR_ON_MANAGER_START | CLEAR_ON_ONROAD_TRANSITION},
    {"Offroad_StorageMissing", CLEAR_ON_MANAGER_START},
    {"Offroad_TemperatureTooHigh", CLEAR_ON_MANAGER_START},
    {"Offroad_UnofficialHardware", CLEAR_ON_MANAGER_START},
    {"Offroad_UpdateFailed", CLEAR_ON_MANAGER_START},
    {"OpenpilotEnabledToggle", PERSISTENT | BACKUP},
    {"PandaHeartbeatLost", CLEAR_ON_MANAGER_START | CLEAR_ON_OFFROAD_TRANSITION},
    {"PandaSomResetTriggered", CLEAR_ON_MANAGER_START | CLEAR_ON_OFFROAD_TRANSITION},
    {"PandaSignatures", CLEAR_ON_MANAGER_START},
    {"PrimeType", PERSISTENT},
    {"RecordFront", PERSISTENT | BACKUP},
    {"RecordFrontLock", PERSISTENT},  // for the internal fleet
    {"SecOCKey", PERSISTENT | DONT_LOG},  // Candidate for | BACKUP
    {"RouteCount", PERSISTENT},
    {"SnoozeUpdate", CLEAR_ON_MANAGER_START | CLEAR_ON_OFFROAD_TRANSITION},
    {"SshEnabled", PERSISTENT | BACKUP},
    {"TermsVersion", PERSISTENT},
    {"TrainingVersion", PERSISTENT},
    {"UbloxAvailable", PERSISTENT},
    {"UpdateAvailable", CLEAR_ON_MANAGER_START | CLEAR_ON_ONROAD_TRANSITION},
    {"UpdateFailedCount", CLEAR_ON_MANAGER_START},
    {"UpdaterAvailableBranches", PERSISTENT},
    {"UpdaterCurrentDescription", CLEAR_ON_MANAGER_START},
    {"UpdaterCurrentReleaseNotes", CLEAR_ON_MANAGER_START},
    {"UpdaterFetchAvailable", CLEAR_ON_MANAGER_START},
    {"UpdaterNewDescription", CLEAR_ON_MANAGER_START},
    {"UpdaterNewReleaseNotes", CLEAR_ON_MANAGER_START},
    {"UpdaterState", CLEAR_ON_MANAGER_START},
    {"UpdaterTargetBranch", CLEAR_ON_MANAGER_START},
    {"UpdaterLastFetchTime", PERSISTENT},
    {"Version", PERSISTENT},

    // --- sunnypilot params --- //
    {"ApiCache_DriveStats", PERSISTENT},
    {"CarParamsSP", CLEAR_ON_MANAGER_START | CLEAR_ON_ONROAD_TRANSITION},
    {"CarParamsSPCache", CLEAR_ON_MANAGER_START},
    {"CarParamsSPPersistent", PERSISTENT},
    {"CarPlatformBundle", PERSISTENT},
    {"EnableGithubRunner", PERSISTENT | BACKUP},
    {"ModelRunnerTypeCache", CLEAR_ON_ONROAD_TRANSITION},
    {"OffroadMode", CLEAR_ON_MANAGER_START},
    {"OffroadMode_Status", CLEAR_ON_MANAGER_START},

    // MADS params
    {"Mads", PERSISTENT | BACKUP},
    {"MadsMainCruiseAllowed", PERSISTENT | BACKUP},
    {"MadsPauseLateralOnBrake", PERSISTENT | BACKUP},
    {"MadsUnifiedEngagementMode", PERSISTENT | BACKUP},

    // Model Manager params
    {"ModelManager_ActiveBundle", PERSISTENT},
    {"ModelManager_DownloadIndex", CLEAR_ON_MANAGER_START | CLEAR_ON_ONROAD_TRANSITION},
    {"ModelManager_LastSyncTime", CLEAR_ON_MANAGER_START | CLEAR_ON_OFFROAD_TRANSITION},
    {"ModelManager_ModelsCache", PERSISTENT | BACKUP},

    // sunnylink params
    {"EnableSunnylinkUploader", PERSISTENT | BACKUP},
    {"LastSunnylinkPingTime", CLEAR_ON_MANAGER_START},
    {"SunnylinkDongleId", PERSISTENT},
    {"SunnylinkdPid", PERSISTENT},
    {"SunnylinkEnabled", PERSISTENT},

    // sunnypilot car specific params
    {"HyundaiRadarTracks", PERSISTENT},
    {"HyundaiRadarTracksConfirmed", PERSISTENT},
    {"HyundaiRadarTracksPersistent", PERSISTENT},
    {"HyundaiRadarTracksToggle", PERSISTENT},

    {"DynamicExperimentalControl", PERSISTENT},
};

} // namespace


Params::Params(const std::string &path) {
  params_prefix = "/" + util::getenv("OPENPILOT_PREFIX", "d");
  params_path = ensure_params_path(params_prefix, path);
}

Params::~Params() {
  if (future.valid()) {
    future.wait();
  }
  assert(queue.empty());
}

std::vector<std::string> Params::allKeys() const {
  std::vector<std::string> ret;
  for (auto &p : keys) {
    ret.push_back(p.first);
  }
  return ret;
}

bool Params::checkKey(const std::string &key) {
  return keys.find(key) != keys.end();
}

ParamKeyType Params::getKeyType(const std::string &key) {
  return static_cast<ParamKeyType>(keys[key]);
}

int Params::put(const char* key, const char* value, size_t value_size) {
  // Information about safely and atomically writing a file: https://lwn.net/Articles/457667/
  // 1) Create temp file
  // 2) Write data to temp file
  // 3) fsync() the temp file
  // 4) rename the temp file to the real name
  // 5) fsync() the containing directory
  std::string tmp_path = params_path + "/.tmp_value_XXXXXX";
  int tmp_fd = mkstemp((char*)tmp_path.c_str());
  if (tmp_fd < 0) return -1;

  int result = -1;
  do {
    // Write value to temp.
    ssize_t bytes_written = HANDLE_EINTR(write(tmp_fd, value, value_size));
    if (bytes_written < 0 || (size_t)bytes_written != value_size) {
      result = -20;
      break;
    }

    // fsync to force persist the changes.
    if ((result = fsync(tmp_fd)) < 0) break;

    FileLock file_lock(params_path + "/.lock");

    // Move temp into place.
    if ((result = rename(tmp_path.c_str(), getParamPath(key).c_str())) < 0) break;

    // fsync parent directory
    result = fsync_dir(getParamPath());
  } while (false);

  close(tmp_fd);
  if (result != 0) {
    ::unlink(tmp_path.c_str());
  }
  return result;
}

int Params::remove(const std::string &key) {
  FileLock file_lock(params_path + "/.lock");
  int result = unlink(getParamPath(key).c_str());
  if (result != 0) {
    return result;
  }
  return fsync_dir(getParamPath());
}

std::string Params::get(const std::string &key, bool block) {
  if (!block) {
    return util::read_file(getParamPath(key));
  } else {
    // blocking read until successful
    params_do_exit = 0;
    void (*prev_handler_sigint)(int) = std::signal(SIGINT, params_sig_handler);
    void (*prev_handler_sigterm)(int) = std::signal(SIGTERM, params_sig_handler);

    std::string value;
    while (!params_do_exit) {
      if (value = util::read_file(getParamPath(key)); !value.empty()) {
        break;
      }
      util::sleep_for(100);  // 0.1 s
    }

    std::signal(SIGINT, prev_handler_sigint);
    std::signal(SIGTERM, prev_handler_sigterm);
    return value;
  }
}

std::map<std::string, std::string> Params::readAll() {
  FileLock file_lock(params_path + "/.lock");
  return util::read_files_in_dir(getParamPath());
}

void Params::clearAll(ParamKeyType key_type) {
  FileLock file_lock(params_path + "/.lock");

  // 1) delete params of key_type
  // 2) delete files that are not defined in the keys.
  if (DIR *d = opendir(getParamPath().c_str())) {
    struct dirent *de = NULL;
    while ((de = readdir(d))) {
      if (de->d_type != DT_DIR) {
        auto it = keys.find(de->d_name);
        if (it == keys.end() || (it->second & key_type)) {
          unlink(getParamPath(de->d_name).c_str());
        }
      }
    }
    closedir(d);
  }

  fsync_dir(getParamPath());
}

void Params::putNonBlocking(const std::string &key, const std::string &val) {
   queue.push(std::make_pair(key, val));
  // start thread on demand
  if (!future.valid() || future.wait_for(std::chrono::milliseconds(0)) == std::future_status::ready) {
    future = std::async(std::launch::async, &Params::asyncWriteThread, this);
  }
}

void Params::asyncWriteThread() {
  // TODO: write the latest one if a key has multiple values in the queue.
  std::pair<std::string, std::string> p;
  while (queue.try_pop(p, 0)) {
    // Params::put is Thread-Safe
    put(p.first, p.second);
  }
}<|MERGE_RESOLUTION|>--- conflicted
+++ resolved
@@ -117,16 +117,10 @@
     {"DoReboot", CLEAR_ON_MANAGER_START},
     {"DoShutdown", CLEAR_ON_MANAGER_START},
     {"DoUninstall", CLEAR_ON_MANAGER_START},
-<<<<<<< HEAD
     {"ExperimentalLongitudinalEnabled", PERSISTENT | DEVELOPMENT_ONLY | BACKUP},
     {"ExperimentalMode", PERSISTENT | BACKUP},
     {"ExperimentalModeConfirmed", PERSISTENT | BACKUP},
-=======
-    {"ExperimentalLongitudinalEnabled", PERSISTENT | DEVELOPMENT_ONLY},
-    {"ExperimentalMode", PERSISTENT},
-    {"ExperimentalModeConfirmed", PERSISTENT},
     {"FirehoseMode", CLEAR_ON_MANAGER_START | CLEAR_ON_ONROAD_TRANSITION},
->>>>>>> 917b45af
     {"FirmwareQueryDone", CLEAR_ON_MANAGER_START | CLEAR_ON_ONROAD_TRANSITION},
     {"ForcePowerDown", PERSISTENT},
     {"GitBranch", PERSISTENT},
