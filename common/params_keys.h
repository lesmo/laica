--- conflicted
+++ resolved
@@ -75,13 +75,8 @@
     {"LastUpdateException", {CLEAR_ON_MANAGER_START, STRING}},
     {"LastUpdateRouteCount", {PERSISTENT, INT, "0"}},
     {"LastUpdateTime", {PERSISTENT, TIME}},
-<<<<<<< HEAD
-    {"LastUpdateUptimeOnroad", {PERSISTENT, FLOAT}},
+    {"LastUpdateUptimeOnroad", {PERSISTENT, FLOAT, "0.0"}},
     {"LiveDelay", {PERSISTENT | BACKUP, BYTES}},
-=======
-    {"LastUpdateUptimeOnroad", {PERSISTENT, FLOAT, "0.0"}},
-    {"LiveDelay", {PERSISTENT, BYTES}},
->>>>>>> dd7de180
     {"LiveParameters", {PERSISTENT, JSON}},
     {"LiveParametersV2", {PERSISTENT, BYTES}},
     {"LiveTorqueParameters", {PERSISTENT | DONT_LOG, BYTES}},
@@ -204,7 +199,7 @@
 
     // mapd
     {"MapAdvisorySpeedLimit", {CLEAR_ON_ONROAD_TRANSITION, FLOAT}},
-    {"MapdVersion", {PERSISTENT, STRING, ""}},
+    {"MapdVersion", {PERSISTENT, STRING}},
     {"MapSpeedLimit", {CLEAR_ON_ONROAD_TRANSITION, FLOAT, "0.0"}},
     {"NextMapSpeedLimit", {CLEAR_ON_ONROAD_TRANSITION, JSON}},
     {"Offroad_OSMUpdateRequired", {CLEAR_ON_MANAGER_START, JSON}},
@@ -220,5 +215,5 @@
     {"OsmStateName", {PERSISTENT, STRING, "All"}},
     {"OsmStateTitle", {PERSISTENT, STRING}},
     {"OsmWayTest", {PERSISTENT, STRING}},
-    {"RoadName", {CLEAR_ON_ONROAD_TRANSITION, STRING, ""}},
+    {"RoadName", {CLEAR_ON_ONROAD_TRANSITION, STRING}},
 };